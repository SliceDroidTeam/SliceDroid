--- conflicted
+++ resolved
@@ -29,12 +29,12 @@
         static_folder='static',
         template_folder='templates'
     )
-    
+
     # Load configuration
     from config import config
     app.config.from_object(config[config_name])
     app.config_class = config[config_name]
-    
+
     return app
 
 app = create_app(os.getenv('FLASK_ENV', 'default'))
@@ -96,7 +96,7 @@
                 device_key = 'k_dev'
             elif 'k__dev' in event['details']:
                 device_key = 'k__dev'
-            
+
             if device_key and event['details'][device_key] != 0:
                 devices.add(event['details'][device_key])
     return sorted(list(devices))
@@ -105,16 +105,16 @@
     """Filter events by PID and/or device"""
     if not isinstance(events, list):
         return []
-        
+
     filtered = events
-    
+
     if pid:
         try:
             pid_int = int(pid)
             filtered = [e for e in filtered if isinstance(e, dict) and 'tgid' in e and e['tgid'] == pid_int]
         except (ValueError, TypeError):
             return []
-    
+
     if device:
         try:
             device_int = int(device)
@@ -127,25 +127,25 @@
                 # Check both k_dev and k__dev
                 device_value = details.get('k_dev') or details.get('k__dev')
                 return device_value == device_int
-            
+
             filtered = [e for e in filtered if has_matching_device(e)]
         except (ValueError, TypeError):
             return []
-            
+
     return filtered
 
 def create_timeline_data(events):
     """Create timeline data for visualization"""
     timeline_data = []
     max_events = app.config_class.TIMELINE_MAX_EVENTS
-    
+
     # Limit events for performance
     events_to_process = events[:max_events] if len(events) > max_events else events
-    
+
     for idx, event in enumerate(events_to_process):
         if not isinstance(event, dict):
             continue
-            
+
         event_type = event.get('event', 'unknown')
         category = app.config_class.get_event_category(event_type)
 
@@ -223,7 +223,7 @@
     """Create a base64 encoded pie chart"""
     if not data or not labels or len(data) != len(labels):
         return None
-        
+
     try:
         plt.figure(figsize=(8, 6))
         plt.pie(data, labels=labels, autopct='%1.1f%%', startangle=90)
@@ -352,7 +352,7 @@
         labels = [f"Device {d['device']}" for d in top_devices]
 
         img_str = create_pie_chart_base64(counts, labels, f'Top {top_n} Devices by Usage')
-        
+
         if img_str is None:
             return jsonify({'error': 'Failed to generate chart'}), 500
 
@@ -385,7 +385,7 @@
         labels = [e['event'] for e in top_events]
 
         img_str = create_pie_chart_base64(counts, labels, f'Top {top_n} Event Types')
-        
+
         if img_str is None:
             return jsonify({'error': 'Failed to generate chart'}), 500
 
@@ -440,7 +440,7 @@
     """Return information about the preloaded file if one exists"""
     default_trace_path = app.config_class.PROJECT_ROOT / 'data' / 'traces' / 'trace.trace'
     processed_file_exists = Path(app.config_class.PROCESSED_EVENTS_JSON).exists()
-    
+
     if default_trace_path.exists() and processed_file_exists:
         return jsonify({
             'preloaded': True,
@@ -457,23 +457,23 @@
     try:
         if 'trace_file' not in request.files:
             return jsonify({'error': 'No file provided'}), 400
-        
+
         file = request.files['trace_file']
         if file.filename == '':
             return jsonify({'error': 'No file selected'}), 400
-        
+
         if not file.filename.endswith('.trace'):
             return jsonify({'error': 'File must have .trace extension'}), 400
-        
+
         # Generate unique upload ID
         upload_id = str(uuid.uuid4())
-        
+
         # Save uploaded file temporarily
         filename = secure_filename(file.filename)
         temp_dir = tempfile.mkdtemp()
         temp_file_path = os.path.join(temp_dir, filename)
         file.save(temp_file_path)
-        
+
         # Initialize progress tracking
         upload_progress[upload_id] = {
             'progress': 0,
@@ -482,21 +482,21 @@
             'error': None,
             'result': None
         }
-        
+
         # Start processing in background thread
         def process_file():
             def progress_callback(progress, status):
                 upload_progress[upload_id]['progress'] = progress
                 upload_progress[upload_id]['status'] = status
-            
+
             try:
                 result = trace_processor.process_trace_file(temp_file_path, progress_callback)
                 upload_progress[upload_id]['result'] = result
                 upload_progress[upload_id]['completed'] = True
-                
+
                 if not result['success']:
                     upload_progress[upload_id]['error'] = result.get('error', 'Unknown error')
-                    
+
             except Exception as e:
                 upload_progress[upload_id]['error'] = str(e)
                 upload_progress[upload_id]['completed'] = True
@@ -506,16 +506,16 @@
                     shutil.rmtree(temp_dir)
                 except:
                     pass
-        
+
         thread = threading.Thread(target=process_file)
         thread.daemon = True
         thread.start()
-        
+
         return jsonify({
             'upload_id': upload_id,
             'message': 'Upload started, processing in background'
         })
-        
+
     except Exception as e:
         return jsonify({'error': f'Upload failed: {str(e)}'}), 500
 
@@ -524,9 +524,9 @@
     """Check upload progress"""
     if upload_id not in upload_progress:
         return jsonify({'error': 'Upload ID not found'}), 404
-    
+
     progress_data = upload_progress[upload_id]
-    
+
     # Clean up completed uploads after returning status
     if progress_data['completed']:
         # Keep for a short time then clean up
@@ -535,11 +535,11 @@
             time.sleep(60)  # Keep for 1 minute
             if upload_id in upload_progress:
                 del upload_progress[upload_id]
-        
+
         cleanup_thread = threading.Thread(target=cleanup)
         cleanup_thread.daemon = True
         cleanup_thread.start()
-    
+
     return jsonify(progress_data)
 
 @app.route('/api/advanced-analytics')
@@ -550,389 +550,47 @@
         pid = request.args.get('pid')
         window_size = int(request.args.get('window_size', 1000))
         overlap = int(request.args.get('overlap', 200))
-        
+
         # Validate PID parameter
         target_pid = None
         if pid:
             if not pid.isdigit():
                 return jsonify({'error': 'Invalid PID parameter'}), 400
             target_pid = int(pid)
-        
+
         # Validate window parameters
         if overlap >= window_size:
             return jsonify({'error': 'Overlap must be less than window size'}), 400
-        
+
         # Perform advanced analysis with custom parameters
         analysis = advanced_analytics.analyze_trace_data(events, target_pid, window_size, overlap)
-        
+
         return jsonify(analysis)
-        
+
     except Exception as e:
         print(f"Error in advanced analytics: {e}")
         return jsonify({'error': 'Internal server error'}), 500
 
-<<<<<<< HEAD
-@app.route('/api/comprehensive-analysis')
-def get_comprehensive_analysis():
-    """API endpoint for comprehensive analysis including event slicing and API instances"""
-    try:
-        events = load_data()
-        pid = request.args.get('pid')
-        window_size = int(request.args.get('window_size', 5000))
-        overlap = int(request.args.get('overlap', 1000))
-        asynchronous = request.args.get('asynchronous', 'true').lower() == 'true'
-        
-        # Validate PID parameter
-        target_pid = None
-        if pid:
-            if not pid.isdigit():
-                return jsonify({'error': 'Invalid PID parameter'}), 400
-            target_pid = int(pid)
+def preload_trace_file():
+    """Pre-load the default trace file if it exists"""
+    try:
+        default_trace_path = app.config_class.PROJECT_ROOT / 'data' / 'traces' / 'trace.trace'
+        if default_trace_path.exists():
+            print(f"Found default trace file: {default_trace_path}")
+            # Check if processed file already exists to avoid reprocessing
+            if not Path(app.config_class.PROCESSED_EVENTS_JSON).exists():
+                print("Processing default trace file...")
+                result = trace_processor.process_trace_file(str(default_trace_path))
+                if result['success']:
+                    print(f"Default trace processed successfully: {result['events_count']} events")
+                else:
+                    print(f"Failed to process default trace: {result.get('error', 'Unknown error')}")
+            else:
+                print("Processed events file already exists, skipping processing")
         else:
-            # Find most active PID if not provided
-            pid_counts = {}
-            for event in events:
-                if 'tgid' in event and event['tgid'] > 0:
-                    pid_counts[event['tgid']] = pid_counts.get(event['tgid'], 0) + 1
-            if pid_counts:
-                target_pid = max(pid_counts, key=pid_counts.get)
-            else:
-                return jsonify({'error': 'No valid PIDs found in events'}), 400
-        
-        # Perform comprehensive file analysis
-        analysis_results = comprehensive_analyzer.slice_file_analysis(
-            events, target_pid, window_size, overlap, asynchronous
-        )
-        
-        # Generate comprehensive statistics
-        comprehensive_stats = comprehensive_analyzer.produce_comprehensive_stats(analysis_results)
-        
-        return jsonify({
-            'target_pid': target_pid,
-            'analysis_results': analysis_results,
-            'comprehensive_stats': comprehensive_stats,
-            'parameters': {
-                'window_size': window_size,
-                'overlap': overlap,
-                'asynchronous': asynchronous
-            }
-        })
-        
-    except Exception as e:
-        print(f"Error in comprehensive analysis: {e}")
-        return jsonify({'error': f'Comprehensive analysis failed: {str(e)}'}), 500
-
-@app.route('/api/api-instances')
-def get_api_instances():
-    """API endpoint for API instance extraction"""
-    try:
-        events = load_data()
-        pid = request.args.get('pid')
-        
-        # Validate PID parameter
-        target_pid = None
-        if pid:
-            if not pid.isdigit():
-                return jsonify({'error': 'Invalid PID parameter'}), 400
-            target_pid = int(pid)
-        
-        # Extract API instances
-        api_instances = comprehensive_analyzer.extract_api_instances(events, target_pid)
-        
-        # Get relevant API instances for target PID
-        if target_pid:
-            relevant_apis = comprehensive_analyzer.extract_relevant_api_instances(events, target_pid)
-        else:
-            relevant_apis = set()
-        
-        return jsonify({
-            'api_instances': api_instances,
-            'relevant_apis': list(relevant_apis),
-            'target_pid': target_pid
-        })
-        
-    except Exception as e:
-        print(f"Error in API instances analysis: {e}")
-        return jsonify({'error': f'API instances analysis failed: {str(e)}'}), 500
-
-@app.route('/api/event-slicing')
-def get_event_slicing():
-    """API endpoint for advanced event slicing"""
-    try:
-        events = load_data()
-        pid = request.args.get('pid')
-        asynchronous = request.args.get('asynchronous', 'false').lower() == 'true'
-        
-        # Validate PID parameter
-        if not pid or not pid.isdigit():
-            return jsonify({'error': 'Valid PID parameter required'}), 400
-        
-        target_pid = int(pid)
-        
-        # Perform event slicing
-        sliced_events = comprehensive_analyzer.slice_events(events, target_pid, asynchronous)
-        
-        return jsonify({
-            'target_pid': target_pid,
-            'original_events_count': len(events),
-            'sliced_events_count': len(sliced_events),
-            'sliced_events': sliced_events[:1000],  # Limit for performance
-            'parameters': {
-                'asynchronous': asynchronous
-            }
-        })
-        
-    except Exception as e:
-        print(f"Error in event slicing: {e}")
-        return jsonify({'error': f'Event slicing failed: {str(e)}'}), 500
-
-@app.route('/api/export/events')
-def export_events():
-    """Export processed events in CSV or JSON format"""
-    try:
-        format_type = request.args.get('format', 'json').lower()
-        pid = request.args.get('pid')
-        device = request.args.get('device')
-        limit = request.args.get('limit', type=int)
-        
-        # Validate format
-        if format_type not in ['csv', 'json']:
-            return jsonify({'error': 'Format must be csv or json'}), 400
-        
-        # Load and filter events
-        events = load_data()
-        if not events:
-            return jsonify({'error': 'No events found'}), 404
-        
-        # Apply filters
-        filtered_events = filter_events(events, pid, device)
-        
-        # Apply limit if specified
-        if limit and limit > 0:
-            filtered_events = filtered_events[:limit]
-        
-        # Generate filename
-        filename_parts = ['events']
-        if pid:
-            filename_parts.append(f'pid{pid}')
-        if device:
-            filename_parts.append(f'dev{device}')
-        if limit:
-            filename_parts.append(f'limit{limit}')
-        
-        base_filename = '_'.join(filename_parts)
-        
-        if format_type == 'csv':
-            return export_events_csv(filtered_events, base_filename)
-        else:
-            return export_events_json(filtered_events, base_filename)
-            
-    except Exception as e:
-        print(f"Error in export events: {e}")
-        return jsonify({'error': f'Export failed: {str(e)}'}), 500
-
-def export_events_csv(events, base_filename):
-    """Export events as CSV"""
-    output = StringIO()
-    
-    if not events:
-        fieldnames = ['event', 'tgid', 'tid', 'process', 'timestamp']
-    else:
-        # Get all possible field names
-        fieldnames = set(['event', 'tgid', 'tid', 'process', 'timestamp'])
-        for event in events:
-            fieldnames.update(event.keys())
-            if 'details' in event and isinstance(event['details'], dict):
-                for detail_key in event['details'].keys():
-                    fieldnames.add(f'details_{detail_key}')
-        fieldnames = sorted(list(fieldnames))
-    
-    writer = csv.DictWriter(output, fieldnames=fieldnames)
-    writer.writeheader()
-    
-    for event in events:
-        row = {}
-        for field in fieldnames:
-            if field.startswith('details_'):
-                detail_key = field[8:]  # Remove 'details_' prefix
-                if 'details' in event and isinstance(event['details'], dict):
-                    row[field] = event['details'].get(detail_key, '')
-                else:
-                    row[field] = ''
-            else:
-                row[field] = event.get(field, '')
-        writer.writerow(row)
-    
-    output.seek(0)
-    
-    # Create response
-    response = make_response(output.getvalue())
-    response.headers['Content-Type'] = 'text/csv'
-    response.headers['Content-Disposition'] = f'attachment; filename="{base_filename}.csv"'
-    
-    return response
-
-def export_events_json(events, base_filename):
-    """Export events as JSON"""
-    # Create response
-    response = make_response(json.dumps(events, indent=2))
-    response.headers['Content-Type'] = 'application/json'
-    response.headers['Content-Disposition'] = f'attachment; filename="{base_filename}.json"'
-    
-    return response
-
-@app.route('/api/export/analysis')
-def export_analysis():
-    """Export comprehensive analysis results"""
-    try:
-        format_type = request.args.get('format', 'json').lower()
-        pid = request.args.get('pid')
-        window_size = int(request.args.get('window_size', 5000))
-        overlap = int(request.args.get('overlap', 1000))
-        asynchronous = request.args.get('asynchronous', 'true').lower() == 'true'
-        
-        # Validate format
-        if format_type not in ['csv', 'json']:
-            return jsonify({'error': 'Format must be csv or json'}), 400
-        
-        # Load events
-        events = load_data()
-        if not events:
-            return jsonify({'error': 'No events found'}), 404
-        
-        # Find target PID if not provided
-        target_pid = None
-        if pid:
-            if not pid.isdigit():
-                return jsonify({'error': 'Invalid PID parameter'}), 400
-            target_pid = int(pid)
-        else:
-            pid_counts = {}
-            for event in events:
-                if 'tgid' in event and event['tgid'] > 0:
-                    pid_counts[event['tgid']] = pid_counts.get(event['tgid'], 0) + 1
-            if pid_counts:
-                target_pid = max(pid_counts, key=pid_counts.get)
-            else:
-                return jsonify({'error': 'No valid PIDs found in events'}), 400
-        
-        # Perform comprehensive analysis
-        analysis_results = comprehensive_analyzer.slice_file_analysis(
-            events, target_pid, window_size, overlap, asynchronous
-        )
-        
-        # Generate comprehensive statistics
-        comprehensive_stats = comprehensive_analyzer.produce_comprehensive_stats(analysis_results)
-        
-        # Combine results
-        export_data = {
-            'target_pid': target_pid,
-            'parameters': {
-                'window_size': window_size,
-                'overlap': overlap,
-                'asynchronous': asynchronous
-            },
-            'analysis_results': analysis_results,
-            'comprehensive_stats': comprehensive_stats
-        }
-        
-        # Generate filename
-        filename = f'analysis_pid{target_pid}_ws{window_size}_ol{overlap}'
-        
-        if format_type == 'csv':
-            return export_analysis_csv(export_data, filename)
-        else:
-            return export_analysis_json(export_data, filename)
-            
-    except Exception as e:
-        print(f"Error in export analysis: {e}")
-        return jsonify({'error': f'Analysis export failed: {str(e)}'}), 500
-
-def export_analysis_csv(analysis_data, base_filename):
-    """Export analysis results as CSV (flattened)"""
-    output = StringIO()
-    
-    # Write comprehensive stats as CSV
-    writer = csv.writer(output)
-    
-    # Header
-    writer.writerow(['Analysis Results Export'])
-    writer.writerow(['Generated by SYSDROID Web App'])
-    writer.writerow([])
-    
-    # Parameters
-    writer.writerow(['Parameters'])
-    for key, value in analysis_data['parameters'].items():
-        writer.writerow([key, value])
-    writer.writerow([])
-    
-    # Comprehensive Stats
-    writer.writerow(['Comprehensive Statistics'])
-    stats = analysis_data['comprehensive_stats']
-    for key, value in stats.items():
-        if isinstance(value, dict):
-            writer.writerow([key])
-            for sub_key, sub_value in value.items():
-                writer.writerow(['', sub_key, sub_value])
-        elif isinstance(value, list):
-            writer.writerow([key])
-            for i, item in enumerate(value):
-                if isinstance(item, list):
-                    writer.writerow(['', f'Item {i+1}', ', '.join(map(str, item))])
-                else:
-                    writer.writerow(['', f'Item {i+1}', item])
-        else:
-            writer.writerow([key, value])
-    
-    output.seek(0)
-    
-    # Create response
-    response = make_response(output.getvalue())
-    response.headers['Content-Type'] = 'text/csv'
-    response.headers['Content-Disposition'] = f'attachment; filename="{base_filename}.csv"'
-    
-    return response
-
-def export_analysis_json(analysis_data, base_filename):
-    """Export analysis results as JSON"""
-    # Convert sets to lists for JSON serialization
-    def convert_sets(obj):
-        if isinstance(obj, set):
-            return list(obj)
-        elif isinstance(obj, dict):
-            return {k: convert_sets(v) for k, v in obj.items()}
-        elif isinstance(obj, list):
-            return [convert_sets(item) for item in obj]
-        return obj
-    
-    serializable_data = convert_sets(analysis_data)
-    
-    # Create response
-    response = make_response(json.dumps(serializable_data, indent=2))
-    response.headers['Content-Type'] = 'application/json'
-    response.headers['Content-Disposition'] = f'attachment; filename="{base_filename}.json"'
-    
-    return response
-=======
-# Function to pre-load trace.trace file
-def preload_trace_file():
-    """Pre-load the default trace.trace file if it exists"""
-    default_trace_path = app.config_class.PROJECT_ROOT / 'data' / 'traces' / 'trace.trace'
-    
-    if default_trace_path.exists():
-        print(f"Pre-loading default trace file: {default_trace_path}")
-        try:
-            # Process the default trace file
-            result = trace_processor.process_trace_file(str(default_trace_path))
-            if result['success']:
-                print(f"Successfully pre-loaded trace file with {result['events_count']} events")
-            else:
-                print(f"Failed to pre-load trace file: {result.get('error', 'Unknown error')}")
-        except Exception as e:
-            print(f"Error pre-loading trace file: {e}")
-    else:
-        print(f"Default trace file not found: {default_trace_path}")
->>>>>>> 97f9e97d
+            print(f"No default trace file found at: {default_trace_path}")
+    except Exception as e:
+        print(f"Error preloading trace file: {e}")
 
 if __name__ == '__main__':
     # Validate configuration on startup
@@ -941,10 +599,10 @@
         print("Configuration warnings:")
         for error in config_errors:
             print(f"  - {error}")
-    
+
     # Pre-load the default trace file
     preload_trace_file()
-    
+
     app.run(
         host=app.config_class.HOST,
         port=app.config_class.PORT,
