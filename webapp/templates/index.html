--- conflicted
+++ resolved
@@ -21,32 +21,32 @@
             --danger-color: #e63946;
             --gray-color: #adb5bd;
         }
-        
+
         body {
             font-family: 'Segoe UI', Tahoma, Geneva, Verdana, sans-serif;
             background-color: #f5f7fa;
             color: #333;
         }
-        
+
         .navbar {
             background-color: var(--primary-color);
             box-shadow: 0 2px 10px rgba(0, 0, 0, 0.1);
         }
-        
+
         .navbar-brand {
             font-weight: 700;
             color: white !important;
         }
-        
+
         .nav-link {
             color: rgba(255, 255, 255, 0.85) !important;
             font-weight: 500;
         }
-        
+
         .nav-link:hover {
             color: white !important;
         }
-        
+
         .card {
             border: none;
             border-radius: 10px;
@@ -54,12 +54,12 @@
             transition: transform 0.2s, box-shadow 0.2s;
             margin-bottom: 24px;
         }
-        
+
         .card:hover {
             transform: translateY(-5px);
             box-shadow: 0 8px 15px rgba(0, 0, 0, 0.1);
         }
-        
+
         .card-header {
             background-color: white;
             border-bottom: 1px solid rgba(0, 0, 0, 0.05);
@@ -67,54 +67,54 @@
             border-top-right-radius: 10px !important;
             padding: 15px 20px;
         }
-        
+
         .card-header h2, .card-header h3, .card-header h4, .card-header h5 {
             margin-bottom: 0;
             color: var(--primary-color);
             font-weight: 600;
         }
-        
+
         .card-body {
             padding: 20px;
         }
-        
+
         .btn-primary {
             background-color: var(--primary-color);
             border-color: var(--primary-color);
         }
-        
+
         .btn-primary:hover {
             background-color: var(--secondary-color);
             border-color: var(--secondary-color);
         }
-        
+
         .btn-outline-primary {
             color: var(--primary-color);
             border-color: var(--primary-color);
         }
-        
+
         .btn-outline-primary:hover {
             background-color: var(--primary-color);
             color: white;
         }
-        
+
         .form-control {
             border-radius: 8px;
             padding: 10px 15px;
             border: 1px solid #e0e0e0;
         }
-        
+
         .form-control:focus {
             border-color: var(--accent-color);
             box-shadow: 0 0 0 0.25rem rgba(67, 97, 238, 0.25);
         }
-        
+
         .form-label {
             font-weight: 500;
             margin-bottom: 8px;
             color: #555;
         }
-        
+
         .chart-container {
             width: 100%;
             height: 400px;
@@ -146,11 +146,11 @@
             overflow-y: auto;
             border-radius: 8px;
         }
-        
+
         .table {
             margin-bottom: 0;
         }
-        
+
         .table thead th {
             background-color: #f8f9fa;
             border-bottom: 2px solid #e9ecef;
@@ -190,23 +190,23 @@
         .category-other {
             background-color: var(--gray-color);
         }
-        
+
         .progress {
             height: 10px;
             border-radius: 5px;
         }
-        
+
         .progress-bar {
             background-color: var(--primary-color);
         }
-        
+
         .footer {
             background-color: var(--dark-color);
             color: white;
             padding: 30px 0;
             margin-top: 50px;
         }
-        
+
         .section-title {
             position: relative;
             padding-bottom: 15px;
@@ -214,7 +214,7 @@
             color: var(--primary-color);
             font-weight: 700;
         }
-        
+
         .section-title::after {
             content: '';
             position: absolute;
@@ -224,7 +224,7 @@
             height: 3px;
             background-color: var(--primary-color);
         }
-        
+
         .dashboard-summary {
             background-color: white;
             border-radius: 10px;
@@ -232,7 +232,7 @@
             margin-bottom: 24px;
             box-shadow: 0 4px 6px rgba(0, 0, 0, 0.05);
         }
-        
+
         .summary-item {
             text-align: center;
             padding: 15px;
@@ -240,24 +240,24 @@
             background-color: #f8f9fa;
             height: 100%;
         }
-        
+
         .summary-item i {
             font-size: 2rem;
             margin-bottom: 10px;
             color: var(--primary-color);
         }
-        
+
         .summary-item .value {
             font-size: 1.5rem;
             font-weight: 700;
             color: var(--dark-color);
         }
-        
+
         .summary-item .label {
             font-size: 0.9rem;
             color: var(--gray-color);
         }
-        
+
         .tooltip-inner {
             max-width: 300px;
             padding: 10px 15px;
@@ -535,7 +535,7 @@
                             </div>
                             <p class="mt-2">Generating advanced analytics...</p>
                         </div>
-                        
+
                         <div id="analytics-content" style="display: none;">
                             <!-- Analytics Summary -->
                             <div class="row mb-4">
@@ -546,7 +546,7 @@
                                     </div>
                                 </div>
                             </div>
-                            
+
                             <!-- High-Level Behavior Timeline - Full Width -->
                             <div class="row">
                                 <div class="col-md-12 mb-4">
@@ -560,7 +560,7 @@
                                     </div>
                                 </div>
                             </div>
-                            
+
                             <!-- Other Charts Grid -->
                             <div class="row">
                                 <div class="col-md-6 mb-4">
@@ -584,7 +584,7 @@
                                     </div>
                                 </div>
                             </div>
-                            
+
                             <div class="row">
                                 <div class="col-md-6 mb-4">
                                     <div class="card">
@@ -607,7 +607,7 @@
                                     </div>
                                 </div>
                             </div>
-                            
+
                             <div class="row">
                                 <div class="col-md-12 mb-4">
                                     <div class="card">
@@ -623,7 +623,7 @@
                                 </div>
                             </div>
                         </div>
-                        
+
                         <div id="analytics-error" class="alert alert-danger" style="display: none;">
                             <!-- Error messages will appear here -->
                         </div>
@@ -752,7 +752,6 @@
     <script src="{{ url_for('static', filename='js/charts.js') }}"></script>
     <script src="{{ url_for('static', filename='js/main.js') }}"></script>
 
-<<<<<<< HEAD
     <!-- Help Modal -->
     <div class="modal fade" id="helpModal" tabindex="-1" aria-labelledby="helpModalLabel" aria-hidden="true">
         <div class="modal-dialog modal-lg">
@@ -778,7 +777,6 @@
                                         <li><strong>Event Timeline</strong> - Visual timeline of system events</li>
                                         <li><strong>Statistics</strong> - Device usage and event type analysis</li>
                                         <li><strong>Advanced Analytics</strong> - High-level behavior analysis with charts</li>
-                                        <li><strong>Comprehensive Analysis</strong> - In-depth analysis with event slicing and API instances</li>
                                         <li><strong>Export</strong> - Download data in CSV or JSON format</li>
                                     </ul>
                                 </div>
@@ -833,29 +831,26 @@
                         
                         <div class="accordion-item">
                             <h2 class="accordion-header">
-                                <button class="accordion-button collapsed" type="button" data-bs-toggle="collapse" data-bs-target="#help-comprehensive" aria-expanded="false">
-                                    <i class="fas fa-microscope me-2"></i> Comprehensive Analysis
+                                <button class="accordion-button collapsed" type="button" data-bs-toggle="collapse" data-bs-target="#help-analytics" aria-expanded="false">
+                                    <i class="fas fa-chart-line me-2"></i> Advanced Analytics
                                 </button>
                             </h2>
-                            <div id="help-comprehensive" class="accordion-collapse collapse" data-bs-parent="#helpAccordion">
+                            <div id="help-analytics" class="accordion-collapse collapse" data-bs-parent="#helpAccordion">
                                 <div class="accordion-body">
                                     <p>Advanced analysis features for detailed insights:</p>
                                     <dl>
                                         <dt>Window Size</dt>
-                                        <dd>Number of events to analyze in each window (default: 5000)</dd>
+                                        <dd>Number of events to analyze in each window (default: 1000)</dd>
                                         
                                         <dt>Overlap</dt>
-                                        <dd>Number of events to overlap between windows (default: 1000)</dd>
-                                        
-                                        <dt>Analysis Type</dt>
-                                        <dd>Asynchronous (default) or Synchronous process tracking</dd>
+                                        <dd>Number of events to overlap between windows (default: 200)</dd>
                                         
                                         <dt>Target PID</dt>
                                         <dd>Process ID to focus analysis on (auto-detected if empty)</dd>
                                     </dl>
                                     <div class="alert alert-warning">
                                         <i class="fas fa-clock"></i> 
-                                        <strong>Note:</strong> Comprehensive analysis may take time for large traces.
+                                        <strong>Note:</strong> Advanced analytics may take time for large traces.
                                     </div>
                                 </div>
                             </div>
@@ -868,7 +863,7 @@
             </div>
         </div>
     </div>
-=======
+
     <!-- Initialize tooltips -->
     <script>
         var tooltipTriggerList = [].slice.call(document.querySelectorAll('[data-bs-toggle="tooltip"]'))
@@ -876,7 +871,6 @@
             return new bootstrap.Tooltip(tooltipTriggerEl)
         })
     </script>
->>>>>>> 97f9e97d
 
 </body>
 </html>