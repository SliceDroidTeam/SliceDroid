// Global variables
let timelineData = [];
let zoomLevel = 1;
let eventColors = {};
let appConfig = {};

// DOM ready
$(document).ready(function() {
    updateAppStatus('loading', 'Loading...');
    
    // Load configuration first, then data
    loadConfiguration().then(function() {
        updateAppStatus('success', 'Ready');
        loadAllData();
        setupEventListeners();
        checkForPreloadedFile();
    }).catch(function(error) {
        console.error('Failed to load configuration:', error);
        updateAppStatus('warning', 'Fallback Mode');
        // Use fallback configuration
        setFallbackConfiguration();
        loadAllData();
        setupEventListeners();
        checkForPreloadedFile();
    });
});

<<<<<<< HEAD
// Update app status indicator
function updateAppStatus(type, message) {
    const statusEl = $('#app-status');
    const iconMap = {
        'loading': 'fas fa-spinner fa-spin',
        'success': 'fas fa-check-circle', 
        'warning': 'fas fa-exclamation-triangle',
        'error': 'fas fa-times-circle'
    };
    const classMap = {
        'loading': 'bg-info',
        'success': 'bg-success',
        'warning': 'bg-warning',
        'error': 'bg-danger'
    };
    
    statusEl.removeClass('bg-success bg-warning bg-danger bg-info')
           .addClass(classMap[type] || 'bg-secondary');
    statusEl.html(`<i class="${iconMap[type] || 'fas fa-question'}"></i> ${message}`);
=======
// Check if there's a preloaded file and update the file input
function checkForPreloadedFile() {
    $.getJSON('/api/preloaded-file', function(data) {
        if (data.preloaded) {
            // Update the file input to show the preloaded file name
            const fileInput = $('#trace-file-input');
            
            // Create a custom label to display the preloaded filename
            const fileInputContainer = fileInput.parent();
            
            // Check if we already have a preloaded file label
            if (fileInputContainer.find('.preloaded-file-label').length === 0) {
                fileInputContainer.append(
                    `<div class="preloaded-file-label mt-2 text-info">
                        <i class="fas fa-info-circle"></i> 
                        Preloaded file: <strong>${data.filename}</strong>
                    </div>`
                );
            }
            
            // Enable the upload button since we have a preloaded file
            $('#upload-btn').prop('disabled', false);
        }
    }).fail(function(error) {
        console.error('Failed to check for preloaded file:', error);
    });
>>>>>>> 97f9e97d
}

// Load app configuration from server
function loadConfiguration() {
    return $.getJSON('/api/config')
        .done(function(config) {
            appConfig = config;
            eventColors = config.event_categories || {};
            zoomLevel = config.default_zoom || 1;
        });
}

// Fallback configuration if server config fails
function setFallbackConfiguration() {
    eventColors = {
        'read': '#28a745',
        'write': '#007bff',
        'ioctl': '#6f42c1',
        'binder': '#fd7e14',
        'network': '#17a2b8',
        'other': '#6c757d'
    };
    appConfig = {
        timeline_max_events: 1000,
        default_zoom: 1.0,
        top_devices: 10,
        top_events: 10
    };
}

// Setup event listeners
function setupEventListeners() {
    $('#apply-filters').click(loadAllData);
    $('#reset-filters').click(resetFilters);
    $('#zoom-in').click(zoomIn);
    $('#zoom-out').click(zoomOut);
    $('#reset-zoom').click(resetZoom);
    
    // Upload functionality
    $('#trace-file-input').change(handleFileSelection);
    $('#upload-btn').click(handleUpload);
    
    // Advanced analytics
    $('#load-analytics-btn').click(loadAdvancedAnalytics);
    $('#apply-analytics-config').click(loadAdvancedAnalyticsWithConfig);
    
}

// Load all data based on current filters
function loadAllData() {
    const pid = $('#pid-filter').val();
    const device = $('#device-filter').val();

    // Show loading state for main sections
    showSectionLoading();

    try {
        // Load timeline data
        loadTimelineData(pid, device);

        // Load statistics
        loadDeviceStats(pid);
        loadEventStats(pid, device);
        loadStatsSummary(pid, device);

        // Load charts
        loadDevicePieChart(pid);
        loadEventPieChart(pid, device);
        
        // Auto-load advanced analytics
        loadAdvancedAnalytics();
    } catch (error) {
        console.error('Error loading data:', error);
        showToast('Loading Error', 'Failed to load some data sections', 'error');
    }
}

function showSectionLoading() {
    // Add loading indicators to main sections
    $('#timeline-container').html('<div class="text-center p-4"><div class="loading-spinner"></div><p class="mt-2">Loading timeline...</p></div>');
    $('#device-stats-table tbody').html('<tr><td colspan="4" class="text-center"><div class="loading-spinner"></div> Loading...</td></tr>');
    $('#event-stats-table tbody').html('<tr><td colspan="3" class="text-center"><div class="loading-spinner"></div> Loading...</td></tr>');
}

function loadStatsSummary(pid, device) {
    // Build API URL with parameters
    let url = '/api/device_stats';
    let params = [];
    if (pid) params.push(`pid=${pid}`);
    if (device) params.push(`device=${device}`);
    if (params.length > 0) url += '?' + params.join('&');

    $.getJSON(url, function(deviceData) {
        // Also get event stats for more comprehensive summary
        let eventUrl = '/api/event_stats';
        if (params.length > 0) eventUrl += '?' + params.join('&');
        
        $.getJSON(eventUrl, function(eventData) {
            const summaryData = calculateSummaryFromData(deviceData, eventData);
            renderStatsSummary(summaryData);
            renderTopDevicesChart(summaryData.topDevices);
        }).fail(function() {
            showError('Failed to load event statistics');
        });
    }).fail(function() {
        showError('Failed to load device statistics');
    });
}

// Show error message
function showError(message) {
    console.error(message);
    showToast('Error', message, 'error');
}

// Calculate summary statistics from actual data
function calculateSummaryFromData(deviceData, eventData) {
    const totalDevices = deviceData.length;
    const totalEvents = eventData.reduce((sum, item) => sum + item.count, 0);
    
    // Find most used event type
    const mostUsedEvent = eventData.length > 0 ? eventData[0] : { event: 'none', count: 0 };
    
    // Get top devices (limit based on config)
    const topN = appConfig.top_devices || 5;
    const topDevices = deviceData.slice(0, topN).map(d => ({
        device: d.device,
        count: d.count
    }));
    
    return {
        totalEvents: totalEvents,
        totalEventTypes: eventData.length,
        totalUniqueDevices: totalDevices,
        mostUsedEvent: {
            name: mostUsedEvent.event,
            count: mostUsedEvent.count
        },
        topDevices: topDevices
    };
}

// Function to render the top devices chart
function renderTopDevicesChart(topDevices) {
    if (!topDevices || topDevices.length === 0) {
        $('#top-devices-chart-container').html('<div class="alert alert-info">No data found</div>');
        return;
    }

    const chartData = topDevices.map(device => ({
        label: `Device ${device.device}`,
        value: device.count
    }));

    createBarChart('top-devices-chart-container', chartData, 
                  `Top ${appConfig.top_devices || 5} Devices by Usage`, 
                  'Device ID', 'Count');
}

// Function to render the statistics summary table
function renderStatsSummary(data) {
    const tableBody = $('#stats-summary-table tbody');
    tableBody.empty();

    // Add rows to the table
    tableBody.append(`
        <tr>
            <td><strong>Total Events</strong></td>
            <td>${data.totalEvents}</td>
        </tr>
        <tr>
            <td><strong>Event Types</strong></td>
            <td>${data.totalEventTypes}</td>
        </tr>
        <tr>
            <td><strong>Unique Devices</strong></td>
            <td>${data.totalUniqueDevices}</td>
        </tr>
        <tr>
            <td><strong>Most Used Event</strong></td>
            <td>${data.mostUsedEvent.name} (${data.mostUsedEvent.count} times)</td>
        </tr>
    `);

    // Add top devices as a list in a single row
    const topN = appConfig.top_devices || 5;
    let topDevicesHtml = '<ul class="list-unstyled mb-0">';
    data.topDevices.forEach(device => {
        topDevicesHtml += `<li>Device ${device.device}: ${device.count} events</li>`;
    });
    topDevicesHtml += '</ul>';

    tableBody.append(`
        <tr>
            <td><strong>Top ${topN} Devices</strong></td>
            <td>${topDevicesHtml}</td>
        </tr>
    `);
}

// Reset all filters
function resetFilters() {
    $('#pid-filter').val('');
    $('#device-filter').val('');
    loadAllData();
}

// Timeline functions
function loadTimelineData(pid, device) {
    let url = '/api/timeline';
    let params = [];
    if (pid) params.push(`pid=${pid}`);
    if (device) params.push(`device=${device}`);
    if (params.length > 0) url += '?' + params.join('&');

    $.getJSON(url, function(data) {
        if (data.error) {
            showError(`Timeline error: ${data.error}`);
            return;
        }
        timelineData = data;
        renderTimeline();
    }).fail(function(jqXHR) {
        const errorMsg = jqXHR.responseJSON?.error || 'Failed to load timeline data';
        showError(errorMsg);
    });
}

function renderTimeline() {
    // Clear existing timeline
    d3.select('#timeline-container').html('');

    if (timelineData.length === 0) {
        d3.select('#timeline-container')
            .append('div')
            .attr('class', 'alert alert-info')
            .text('No data found for the selected filters.');
        return;
    }

    // Set up dimensions
    const margin = {top: 20, right: 20, bottom: 50, left: 100};
    const width = document.getElementById('timeline-container').clientWidth - margin.left - margin.right;
    const height = document.getElementById('timeline-container').clientHeight - margin.top - margin.bottom;

    // Create SVG
    const svg = d3.select('#timeline-container')
        .append('svg')
        .attr('width', width + margin.left + margin.right)
        .attr('height', height + margin.top + margin.bottom)
        .append('g')
        .attr('transform', `translate(${margin.left},${margin.top})`);

    // Apply zoom scaling
    const visibleDataCount = Math.ceil(timelineData.length / zoomLevel);
    const visibleData = timelineData.slice(0, visibleDataCount);

    // Set up scales
    const x = d3.scaleLinear()
        .domain([0, visibleDataCount])
        .range([0, width]);

    // Group data by category for easier display
    const categoryGroups = {};
    const categories = ['read', 'write', 'ioctl', 'binder', 'network', 'other'];

    visibleData.forEach(event => {
        if (!categoryGroups[event.category]) {
            categoryGroups[event.category] = [];
        }
        categoryGroups[event.category].push(event);
    });

    // Calculate y positions for each category
    const y = d3.scaleBand()
        .domain(categories)
        .range([0, height])
        .padding(0.1);

    // Add background stripes for categories
    categories.forEach(category => {
        svg.append('rect')
            .attr('x', 0)
            .attr('y', y(category))
            .attr('width', width)
            .attr('height', y.bandwidth())
            .attr('fill', '#f8f9fa')
            .attr('stroke', '#eee');
    });

    // Add category labels
    svg.selectAll('.category-label')
        .data(categories)
        .enter()
        .append('text')
        .attr('class', 'category-label')
        .attr('x', -10)
        .attr('y', d => y(d) + y.bandwidth() / 2)
        .attr('text-anchor', 'end')
        .attr('dominant-baseline', 'middle')
        .text(d => d.charAt(0).toUpperCase() + d.slice(1));

    // Draw events
    Object.keys(categoryGroups).forEach(category => {
        svg.selectAll(`.dot-${category}`)
            .data(categoryGroups[category])
            .enter()
            .append('circle')
            .attr('class', `dot-${category}`)
            .attr('cx', d => x(d.time))
            .attr('cy', d => y(d.category) + y.bandwidth() / 2)
            .attr('r', 4)
            .attr('fill', eventColors[category])
            .on('mouseover', function(event, d) {
                showTooltip(event, d);
            })
            .on('mouseout', hideTooltip);
    });

    // Add x-axis
    svg.append('g')
        .attr('transform', `translate(0,${height})`)
        .call(d3.axisBottom(x).ticks(10).tickFormat(d3.format('d')));

    // Add x-axis label
    svg.append('text')
        .attr('x', width / 2)
        .attr('y', height + 40)
        .attr('text-anchor', 'middle')
        .text('Timeline of events');

    // Create tooltip div if it doesn't exist
    if (!d3.select('#timeline-tooltip').node()) {
        d3.select('body').append('div')
            .attr('id', 'timeline-tooltip')
            .style('position', 'absolute')
            .style('background', 'white')
            .style('border', '1px solid #ddd')
            .style('border-radius', '4px')
            .style('padding', '10px')
            .style('box-shadow', '0 0 10px rgba(0,0,0,0.1)')
            .style('pointer-events', 'none')
            .style('opacity', 0)
            .style('z-index', 1000);
    }
}

function showTooltip(event, d) {
    const tooltip = d3.select('#timeline-tooltip');
    tooltip.transition().duration(200).style('opacity', 0.9);

    // Format device and pathname information
    let deviceInfo = '';
    if (d.device !== null && d.device !== 0) {
        deviceInfo = `<strong>Device:</strong> ${d.device}<br>`;
    }

    let pathnameInfo = '';
    if (d.pathname) {
        pathnameInfo = `<strong>Path:</strong> ${d.pathname}<br>`;
    }

    tooltip.html(`
        <strong>Event:</strong> ${d.event}<br>
        <strong>Category:</strong> ${d.category}<br>
        <strong>PID:</strong> ${d.pid || 'N/A'}<br>
        <strong>TID:</strong> ${d.tid || 'N/A'}<br>
        ${deviceInfo}
        ${pathnameInfo}
    `)
    .style('left', (event.pageX + 10) + 'px')
    .style('top', (event.pageY - 28) + 'px');
}

function hideTooltip() {
    d3.select('#timeline-tooltip').transition().duration(500).style('opacity', 0);
}

// Zoom functions
function zoomIn() {
    zoomLevel = Math.min(zoomLevel * 1.5, timelineData.length / 10);
    renderTimeline();
}

function zoomOut() {
    zoomLevel = Math.max(zoomLevel / 1.5, 1);
    renderTimeline();
}

function resetZoom() {
    zoomLevel = 1;
    renderTimeline();
}

// Statistics functions
function loadDeviceStats(pid) {
    let url = '/api/device_stats';
    if (pid) url += `?pid=${pid}`;

    $.getJSON(url, function(data) {
        if (data && data.error) {
            $('#device-stats-table tbody').html(`<tr><td colspan="4" class="text-center text-danger">Error: ${data.error}</td></tr>`);
            return;
        }
        renderDeviceStats(data);
    }).fail(function(jqXHR) {
        const errorMsg = jqXHR.responseJSON?.error || 'Failed to load device statistics';
        $('#device-stats-table tbody').html(`<tr><td colspan="4" class="text-center text-danger">Error: ${errorMsg}</td></tr>`);
        console.error('Device stats error:', errorMsg);
    });
}

function renderDeviceStats(data) {
    const tableBody = $('#device-stats-table tbody');
    
    if (tableBody.length === 0) {
        console.error('Device stats table body not found!');
        return;
    }
    
    tableBody.empty();

    if (!data || !Array.isArray(data) || data.length === 0) {
        tableBody.html('<tr><td colspan="4" class="text-center">No data found</td></tr>');
        return;
    }

    let html = '';
    data.forEach(item => {
        const paths = Array.isArray(item.paths) ? item.paths.join(', ') : '';
        const pathCount = Array.isArray(item.paths) ? item.paths.length : 0;
        html += `
            <tr>
                <td>${item.device || 'Unknown'}</td>
                <td>${item.count || 0}</td>
                <td>${pathCount}</td>
                <td title="${paths}">${paths.length > 50 ? paths.substring(0, 50) + '...' : paths}</td>
            </tr>
        `;
    });
    tableBody.html(html);
}

function loadEventStats(pid, device) {
    let url = '/api/event_stats';
    let params = [];
    if (pid) params.push(`pid=${pid}`);
    if (device) params.push(`device=${device}`);
    if (params.length > 0) url += '?' + params.join('&');

    $.getJSON(url, function(data) {
        if (data && data.error) {
            $('#event-stats-table tbody').html(`<tr><td colspan="3" class="text-center text-danger">Error: ${data.error}</td></tr>`);
            return;
        }
        renderEventStats(data);
    }).fail(function(jqXHR) {
        const errorMsg = jqXHR.responseJSON?.error || 'Failed to load event statistics';
        $('#event-stats-table tbody').html(`<tr><td colspan="3" class="text-center text-danger">Error: ${errorMsg}</td></tr>`);
        console.error('Event stats error:', errorMsg);
    });
}

function renderEventStats(data) {
    const tableBody = $('#event-stats-table tbody');
    
    if (tableBody.length === 0) {
        console.error('Event stats table body not found!');
        return;
    }
    
    tableBody.empty();

    if (!data || !Array.isArray(data) || data.length === 0) {
        tableBody.html('<tr><td colspan="3" class="text-center">No data found</td></tr>');
        return;
    }

    const totalEvents = data.reduce((sum, item) => sum + (item.count || 0), 0);

    let html = '';
    data.forEach(item => {
        const count = item.count || 0;
        const percentage = totalEvents > 0 ? ((count / totalEvents) * 100).toFixed(2) : '0.00';
        html += `
            <tr>
                <td>${item.event || 'Unknown'}</td>
                <td>${count}</td>
                <td>${percentage}%</td>
            </tr>
        `;
    });
    tableBody.html(html);
}

// Chart functions
function loadDevicePieChart(pid) {
    let url = '/api/device_stats';
    if (pid) url += `?pid=${pid}`;

    $.getJSON(url, function(data) {
        if (data.error) {
            showError(`Device chart error: ${data.error}`);
            return;
        }
        renderDevicePieChart(data);
    }).fail(function(jqXHR) {
        const errorMsg = jqXHR.responseJSON?.error || 'Failed to load device chart data';
        showError(errorMsg);
    });
}

function renderDevicePieChart(data) {
    if (data.length === 0) {
        $('#device-chart-container').html('<div class="alert alert-info">No data found</div>');
        return;
    }

    // Prepare data for pie chart (top N devices)
    const topN = appConfig.top_devices || 10;
    const topDevices = data.slice(0, topN);
    const chartData = topDevices.map(item => ({
        label: `Device ${item.device}`,
        value: item.count
    }));

    createPieChart('device-chart-container', chartData, 'Device Usage Distribution');
}

function loadEventPieChart(pid, device) {
    let url = '/api/event_stats';
    let params = [];
    if (pid) params.push(`pid=${pid}`);
    if (device) params.push(`device=${device}`);
    if (params.length > 0) url += '?' + params.join('&');

    $.getJSON(url, function(data) {
        if (data.error) {
            showError(`Event chart error: ${data.error}`);
            return;
        }
        renderEventPieChart(data);
    }).fail(function(jqXHR) {
        const errorMsg = jqXHR.responseJSON?.error || 'Failed to load event chart data';
        showError(errorMsg);
    });
}

function renderEventPieChart(data) {
    if (data.length === 0) {
        $('#event-chart-container').html('<div class="alert alert-info">No data found</div>');
        return;
    }

    // Prepare data for pie chart (top N events)
    const topN = appConfig.top_events || 10;
    const topEvents = data.slice(0, topN);
    const chartData = topEvents.map(item => ({
        label: item.event,
        value: item.count
    }));

    createPieChart('event-chart-container', chartData, 'Event Type Distribution');
}

// Upload functionality
function handleFileSelection() {
    const fileInput = $('#trace-file-input')[0];
    const uploadBtn = $('#upload-btn');
    
    // Remove any existing preloaded file label when user selects a new file
    $('.preloaded-file-label').remove();
    
    if (fileInput.files.length > 0) {
        const file = fileInput.files[0];
        if (file.name.endsWith('.trace')) {
            uploadBtn.prop('disabled', false);
            hideUploadResult();
            
            // Add a label showing the selected file name
            const fileInputContainer = $(fileInput).parent();
            fileInputContainer.append(
                `<div class="preloaded-file-label mt-2 text-success">
                    <i class="fas fa-check-circle"></i> 
                    Selected file: <strong>${file.name}</strong>
                </div>`
            );
        } else {
            uploadBtn.prop('disabled', true);
            showUploadError('Please select a .trace file');
        }
    } else {
        uploadBtn.prop('disabled', true);
        
        // Check if there's a preloaded file and restore that information
        checkForPreloadedFile();
    }
}

function handleUpload() {
    const fileInput = $('#trace-file-input')[0];
    
    if (fileInput.files.length === 0) {
        showUploadError('Please select a file');
        return;
    }
    
    const file = fileInput.files[0];
    const formData = new FormData();
    formData.append('trace_file', file);
    
    // Show progress
    showUploadProgress();
    $('#upload-btn').prop('disabled', true);
    
    // Upload file
    $.ajax({
        url: '/api/upload',
        type: 'POST',
        data: formData,
        processData: false,
        contentType: false,
        success: function(response) {
            if (response.upload_id) {
                checkUploadProgress(response.upload_id);
            } else {
                showUploadError('Upload failed: No upload ID received');
                resetUploadUI();
            }
        },
        error: function(xhr) {
            const error = xhr.responseJSON?.error || 'Upload failed';
            showUploadError(error);
            resetUploadUI();
        }
    });
}

function checkUploadProgress(uploadId) {
    const checkProgress = () => {
        $.get(`/api/upload/progress/${uploadId}`)
            .done(function(data) {
                updateProgressBar(data.progress);
                updateProgressStatus(data.status);
                
                if (data.completed) {
                    if (data.error) {
                        showUploadError(data.error);
                    } else if (data.result && data.result.success) {
                        showUploadSuccess(data.result);
                        // Reload data after successful processing
                        setTimeout(() => {
                            loadAllData();
                        }, 1000);
                    } else {
                        showUploadError(data.result?.error || 'Processing failed');
                    }
                    resetUploadUI();
                } else {
                    // Continue checking progress
                    setTimeout(checkProgress, 1000);
                }
            })
            .fail(function() {
                showUploadError('Failed to check upload progress');
                resetUploadUI();
            });
    };
    
    checkProgress();
}

function showUploadProgress() {
    $('#upload-progress').show();
    $('#upload-result').hide();
    updateProgressBar(0);
    updateProgressStatus('Starting upload...');
}

function updateProgressBar(progress) {
    $('#progress-bar').css('width', progress + '%').attr('aria-valuenow', progress);
}

function updateProgressStatus(status) {
    $('#upload-status').text(status);
}

function showUploadSuccess(result) {
    $('#upload-progress').hide();
    $('#upload-result').show();
    $('#upload-alert')
        .removeClass('alert-danger')
        .addClass('alert-success')
        .html(`
            <strong>Success!</strong> ${result.message}<br>
            <small>
                Events processed: ${result.events_count}<br>
                Target PID: ${result.target_pid}<br>
                Output file: ${result.json_file}
            </small>
        `);
}

function showUploadError(error) {
    $('#upload-progress').hide();
    $('#upload-result').show();
    $('#upload-alert')
        .removeClass('alert-success')
        .addClass('alert-danger')
        .html(`<strong>Error:</strong> ${error}`);
}

function hideUploadResult() {
    $('#upload-result').hide();
}

function resetUploadUI() {
    $('#upload-btn').prop('disabled', true);
    $('#trace-file-input').val('');
    $('.preloaded-file-label').remove();
    
    // Check if there's a preloaded file and restore that information
    checkForPreloadedFile();
}

// Advanced Analytics functionality
function loadAdvancedAnalytics() {
    const pid = $('#pid-filter').val();
    let url = '/api/advanced-analytics';
    if (pid) url += `?pid=${pid}`;
    
    // Show loading
    $('#analytics-loading').show();
    $('#analytics-content').hide();
    $('#analytics-error').hide();
    $('#load-analytics-btn').prop('disabled', true);
    
    $.getJSON(url, function(data) {
        if (data.error) {
            showAnalyticsError(data.error);
        } else {
            renderAdvancedAnalytics(data);
        }
    }).fail(function(jqXHR) {
        const errorMsg = jqXHR.responseJSON?.error || 'Failed to load advanced analytics';
        showAnalyticsError(errorMsg);
    }).always(function() {
        $('#analytics-loading').hide();
        $('#load-analytics-btn').prop('disabled', false);
    });
}

function renderAdvancedAnalytics(data) {
    $('#analytics-content').show();
    
    try {
        // Render summary cards
        renderAnalyticsSummary(data);
        
        // Render charts
        renderAnalyticsCharts(data.charts);
        
        // Render detailed insights
        renderDetailedInsights(data);
        
        showToast('Analysis Complete', 'Advanced analytics loaded successfully', 'success');
    } catch (error) {
        console.error('Error rendering analytics:', error);
        showToast('Rendering Error', 'Failed to display some analytics results', 'error');
    }
}

function renderAnalyticsSummary(data) {
    const summaryContainer = $('#analytics-summary');
    summaryContainer.empty();
    
    // Create summary cards
    const summaryCards = [
        {
            title: 'Target PID',
            value: data.target_pid || 'N/A',
            icon: 'fas fa-bullseye',
            color: 'primary'
        },
        {
            title: 'Total Events',
            value: data.total_events?.toLocaleString() || '0',
            icon: 'fas fa-list',
            color: 'success'
        },
        {
            title: 'Unique Processes',
            value: data.process_analysis?.unique_processes || '0',
            icon: 'fas fa-cogs',
            color: 'info'
        },
        {
            title: 'Unique Devices',
            value: data.device_analysis?.unique_devices || '0',
            icon: 'fas fa-hdd',
            color: 'warning'
        },
        {
            title: 'Duration',
            value: data.time_range?.duration ? `${data.time_range.duration.toFixed(2)}s` : 'N/A',
            icon: 'fas fa-clock',
            color: 'secondary'
        },
        {
            title: 'Events/Second',
            value: data.temporal_patterns?.events_per_second ? 
                   data.temporal_patterns.events_per_second.toFixed(2) : 'N/A',
            icon: 'fas fa-tachometer-alt',
            color: 'danger'
        }
    ];
    
    summaryCards.forEach(card => {
        summaryContainer.append(`
            <div class="col-md-2 mb-3">
                <div class="card border-${card.color}">
                    <div class="card-body text-center">
                        <i class="${card.icon} fa-2x text-${card.color} mb-2"></i>
                        <h5 class="card-title">${card.value}</h5>
                        <small class="text-muted">${card.title}</small>
                    </div>
                </div>
            </div>
        `);
    });
}

function renderAnalyticsCharts(charts) {
    if (!charts) return;
    
    // Render each chart
    if (charts.behavior_timeline) {
        $('#behavior-timeline-chart').html(`<img src="${charts.behavior_timeline}" class="img-fluid" alt="High-Level Behavior Timeline">`);
    } else {
        $('#behavior-timeline-chart').html('<div class="alert alert-info">No behavior timeline data available</div>');
    }
    
    if (charts.category_distribution) {
        $('#category-chart').html(`<img src="${charts.category_distribution}" class="img-fluid" alt="Category Distribution">`);
    } else {
        $('#category-chart').html('<div class="alert alert-info">No category data available</div>');
    }
    
    if (charts.device_usage) {
        $('#device-usage-chart').html(`<img src="${charts.device_usage}" class="img-fluid" alt="Device Usage">`);
    } else {
        $('#device-usage-chart').html('<div class="alert alert-info">No device usage data available</div>');
    }
    
    if (charts.process_activity) {
        $('#process-activity-chart').html(`<img src="${charts.process_activity}" class="img-fluid" alt="Process Activity">`);
    } else {
        $('#process-activity-chart').html('<div class="alert alert-info">No process activity data available</div>');
    }
    
    if (charts.network_activity) {
        $('#network-chart').html(`<img src="${charts.network_activity}" class="img-fluid" alt="Network Activity">`);
    } else {
        $('#network-chart').html('<div class="alert alert-info">No network activity data available</div>');
    }
}

function renderDetailedInsights(data) {
    const insightsContainer = $('#detailed-insights');
    insightsContainer.empty();
    
    if (!data.detailed_insights || Object.keys(data.detailed_insights).length === 0) {
        insightsContainer.html('<div class="alert alert-info">No detailed insights available</div>');
        return;
    }
    
    let insights = '<div class="accordion" id="insightsAccordion">';
    
    // Render insights from backend
    Object.entries(data.detailed_insights).forEach(([key, insightData]) => {
        insights += createInsightSection(key, insightData.title, 
            generateInsightContent(insightData.insights));
    });
    
    insights += '</div>';
    insightsContainer.html(insights);
}

function generateInsightContent(insights) {
    if (!insights || insights.length === 0) {
        return '<div class="alert alert-info">No insights available</div>';
    }
    
    let content = '<ul class="list-group list-group-flush">';
    insights.forEach(insight => {
        content += `<li class="list-group-item">${insight.icon} ${insight.text}</li>`;
    });
    content += '</ul>';
    return content;
}

function createInsightSection(id, title, content) {
    return `
        <div class="accordion-item">
            <h2 class="accordion-header">
                <button class="accordion-button collapsed" type="button" data-bs-toggle="collapse" 
                        data-bs-target="#collapse${id}" aria-expanded="false">
                    ${title}
                </button>
            </h2>
            <div id="collapse${id}" class="accordion-collapse collapse" data-bs-parent="#insightsAccordion">
                <div class="accordion-body">
                    ${content}
                </div>
            </div>
        </div>
    `;
}

function showAnalyticsError(error) {
    $('#analytics-error').html(`<strong>Error:</strong> ${error}`).show();
}

function loadAdvancedAnalyticsWithConfig() {
    const pid = $('#analytics-target-pid').val() || $('#pid-filter').val();
    const windowSize = $('#analytics-window-size').val();
    const overlap = $('#analytics-overlap').val();
    
    // Validation
    if (parseInt(overlap) >= parseInt(windowSize)) {
        showToast('Configuration Error', 'Overlap must be less than window size', 'error');
        return;
    }
    
    // Build URL with parameters
    let url = '/api/advanced-analytics';
    let params = [];
    if (pid) params.push(`pid=${pid}`);
    if (windowSize) params.push(`window_size=${windowSize}`);
    if (overlap) params.push(`overlap=${overlap}`);
    
    if (params.length > 0) {
        url += '?' + params.join('&');
    }
    
    // Show loading
    updateAppStatus('loading', 'Running Custom Analysis...');
    $('#analytics-loading').show();
    $('#analytics-content').hide();
    $('#analytics-error').hide();
    
    $.getJSON(url, function(data) {
        if (data.error) {
            showAnalyticsError(data.error);
        } else {
            renderAdvancedAnalytics(data);
            showToast('Custom Analysis Complete', `Analysis with window size ${windowSize} completed`, 'success');
            // Collapse the config panel after successful run
            $('#analytics-config').collapse('hide');
        }
    }).fail(function(jqXHR) {
        const errorMsg = jqXHR.responseJSON?.error || 'Failed to load custom analytics';
        showAnalyticsError(errorMsg);
    }).always(function() {
        $('#analytics-loading').hide();
        updateAppStatus('success', 'Ready');
    });
}

// Comprehensive Analysis functionality
function runComprehensiveAnalysis() {
    const windowSize = $('#window-size').val();
    const overlap = $('#overlap-size').val();
    const asynchronous = $('#asynchronous-analysis').val();
    const targetPid = $('#analysis-target-pid').val();
    
    // Validation
    if (parseInt(overlap) >= parseInt(windowSize)) {
        showToast('Parameter Error', 'Overlap must be less than window size', 'error');
        return;
    }
    
    updateAppStatus('loading', 'Running Analysis...');
    
    // Show loading
    $('#comprehensive-loading').show();
    $('#comprehensive-error').hide();
    $('#comprehensive-analysis-btn').prop('disabled', true);
    
    // Build parameters
    let params = [];
    if (targetPid) params.push(`pid=${targetPid}`);
    if (windowSize) params.push(`window_size=${windowSize}`);
    if (overlap) params.push(`overlap=${overlap}`);
    params.push(`asynchronous=${asynchronous}`);
    
    const url = `/api/comprehensive-analysis?${params.join('&')}`;
    
    $.getJSON(url, function(data) {
        if (data.error) {
            showComprehensiveError(data.error);
        } else {
            renderComprehensiveResults(data);
        }
    }).fail(function(jqXHR) {
        const errorMsg = jqXHR.responseJSON?.error || 'Failed to run comprehensive analysis';
        showComprehensiveError(errorMsg);
    }).always(function() {
        $('#comprehensive-loading').hide();
        $('#comprehensive-analysis-btn').prop('disabled', false);
        updateAppStatus('success', 'Ready');
    });
    
    // Also load API instances and event slicing in parallel
    loadApiInstances(targetPid);
    loadEventSlicing(targetPid, asynchronous);
}

function renderComprehensiveResults(data) {
    // Render comprehensive statistics
    const statsContainer = $('#comprehensive-stats-content');
    statsContainer.html(generateComprehensiveStatsHTML(data));
}

function generateComprehensiveStatsHTML(data) {
    const stats = data.comprehensive_stats;
    const params = data.parameters;
    
    let html = `
        <div class="row mb-4">
            <div class="col-md-12">
                <div class="alert alert-success">
                    <h5><i class="fas fa-check-circle"></i> Analysis Complete</h5>
                    <p><strong>Target PID:</strong> ${data.target_pid}</p>
                    <p><strong>Parameters:</strong> Window Size: ${params.window_size}, Overlap: ${params.overlap}, Type: ${params.asynchronous ? 'Asynchronous' : 'Synchronous'}</p>
                </div>
            </div>
        </div>
        
        <div class="row mb-4">
            <div class="col-md-3">
                <div class="card text-center">
                    <div class="card-body">
                        <h3 class="text-primary">${stats.total_windows}</h3>
                        <small class="text-muted">Analysis Windows</small>
                    </div>
                </div>
            </div>
            <div class="col-md-3">
                <div class="card text-center">
                    <div class="card-body">
                        <h3 class="text-success">${stats.events_processed.toLocaleString()}</h3>
                        <small class="text-muted">Events Processed</small>
                    </div>
                </div>
            </div>
            <div class="col-md-3">
                <div class="card text-center">
                    <div class="card-body">
                        <h3 class="text-info">${stats.total_devices}</h3>
                        <small class="text-muted">Unique Devices</small>
                    </div>
                </div>
            </div>
            <div class="col-md-3">
                <div class="card text-center">
                    <div class="card-body">
                        <h3 class="text-warning">${stats.total_categories}</h3>
                        <small class="text-muted">Device Categories</small>
                    </div>
                </div>
            </div>
        </div>
    `;
    
    if (stats.most_used_category && stats.most_used_category.name) {
        html += `
            <div class="row mb-4">
                <div class="col-md-12">
                    <div class="card">
                        <div class="card-header">
                            <h5><i class="fas fa-trophy"></i> Most Used Category</h5>
                        </div>
                        <div class="card-body">
                            <h4 class="text-primary">${stats.most_used_category.name}</h4>
                            <p>Used in <strong>${stats.most_used_category.count}</strong> analysis windows</p>
                        </div>
                    </div>
                </div>
            </div>
        `;
    }
    
    if (stats.top_devices && stats.top_devices.length > 0) {
        html += `
            <div class="row mb-4">
                <div class="col-md-12">
                    <div class="card">
                        <div class="card-header">
                            <h5><i class="fas fa-list"></i> Top Devices</h5>
                        </div>
                        <div class="card-body">
                            <div class="table-responsive">
                                <table class="table table-striped">
                                    <thead>
                                        <tr>
                                            <th>Device ID</th>
                                            <th>Windows</th>
                                            <th>Usage</th>
                                        </tr>
                                    </thead>
                                    <tbody>
        `;
        
        stats.top_devices.slice(0, 10).forEach(([device, count]) => {
            const percentage = ((count / stats.total_windows) * 100).toFixed(1);
            html += `
                <tr>
                    <td><code>${device}</code></td>
                    <td><span class="badge bg-primary">${count}</span></td>
                    <td>
                        <div class="progress" style="width: 100px;">
                            <div class="progress-bar" style="width: ${percentage}%"></div>
                        </div>
                        <small>${percentage}%</small>
                    </td>
                </tr>
            `;
        });
        
        html += `
                                    </tbody>
                                </table>
                            </div>
                        </div>
                    </div>
                </div>
            </div>
        `;
    }
    
    return html;
}

function loadApiInstances(targetPid) {
    let url = '/api/api-instances';
    if (targetPid) url += `?pid=${targetPid}`;
    
    $.getJSON(url, function(data) {
        if (data.error) {
            $('#api-instances-content').html(`<div class="alert alert-danger">Error: ${data.error}</div>`);
        } else {
            renderApiInstances(data);
        }
    }).fail(function(jqXHR) {
        const errorMsg = jqXHR.responseJSON?.error || 'Failed to load API instances';
        $('#api-instances-content').html(`<div class="alert alert-danger">Error: ${errorMsg}</div>`);
    });
}

function renderApiInstances(data) {
    const container = $('#api-instances-content');
    
    if (!data.api_instances || Object.keys(data.api_instances).length === 0) {
        container.html('<div class="alert alert-info">No API instances found</div>');
        return;
    }
    
    let html = `
        <div class="row mb-3">
            <div class="col-md-12">
                <div class="alert alert-info">
                    <strong>Target PID:</strong> ${data.target_pid || 'All'}<br>
                    <strong>API Types Found:</strong> ${Object.keys(data.api_instances).length}<br>
                    <strong>Relevant APIs:</strong> ${data.relevant_apis.length}
                </div>
            </div>
        </div>
        
        <div class="accordion" id="apiInstancesAccordion">
    `;
    
    Object.entries(data.api_instances).forEach(([apiCode, instances], index) => {
        const isRelevant = data.relevant_apis.includes(parseInt(apiCode));
        const badgeClass = isRelevant ? 'bg-success' : 'bg-secondary';
        
        html += `
            <div class="accordion-item">
                <h2 class="accordion-header">
                    <button class="accordion-button collapsed" type="button" data-bs-toggle="collapse" 
                            data-bs-target="#apiCollapse${index}" aria-expanded="false">
                        API ${apiCode} <span class="badge ${badgeClass} ms-2">${instances.length} instances</span>
                        ${isRelevant ? '<i class="fas fa-star text-warning ms-2" title="Relevant to target PID"></i>' : ''}
                    </button>
                </h2>
                <div id="apiCollapse${index}" class="accordion-collapse collapse" data-bs-parent="#apiInstancesAccordion">
                    <div class="accordion-body">
                        <p><strong>Total Instances:</strong> ${instances.length}</p>
                        <div class="table-responsive">
                            <table class="table table-sm">
                                <thead>
                                    <tr>
                                        <th>Instance</th>
                                        <th>Start Index</th>
                                        <th>End Index</th>
                                        <th>Duration</th>
                                    </tr>
                                </thead>
                                <tbody>
        `;
        
        instances.slice(0, 20).forEach((instance, idx) => {
            const duration = instance[1] - instance[0];
            html += `
                <tr>
                    <td>${idx + 1}</td>
                    <td><code>${instance[0]}</code></td>
                    <td><code>${instance[1]}</code></td>
                    <td><span class="badge bg-info">${duration} events</span></td>
                </tr>
            `;
        });
        
        if (instances.length > 20) {
            html += `<tr><td colspan="4" class="text-muted text-center">... and ${instances.length - 20} more instances</td></tr>`;
        }
        
        html += `
                                </tbody>
                            </table>
                        </div>
                    </div>
                </div>
            </div>
        `;
    });
    
    html += '</div>';
    container.html(html);
}

function loadEventSlicing(targetPid, asynchronous) {
    if (!targetPid) {
        $('#event-slicing-content').html('<div class="alert alert-warning">Please select a target PID for event slicing</div>');
        return;
    }
    
    const url = `/api/event-slicing?pid=${targetPid}&asynchronous=${asynchronous}`;
    
    $.getJSON(url, function(data) {
        if (data.error) {
            $('#event-slicing-content').html(`<div class="alert alert-danger">Error: ${data.error}</div>`);
        } else {
            renderEventSlicing(data);
        }
    }).fail(function(jqXHR) {
        const errorMsg = jqXHR.responseJSON?.error || 'Failed to load event slicing';
        $('#event-slicing-content').html(`<div class="alert alert-danger">Error: ${errorMsg}</div>`);
    });
}

function renderEventSlicing(data) {
    const container = $('#event-slicing-content');
    const reductionPercentage = ((1 - data.sliced_events_count / data.original_events_count) * 100).toFixed(1);
    
    let html = `
        <div class="row mb-3">
            <div class="col-md-12">
                <div class="alert alert-success">
                    <h5><i class="fas fa-cut"></i> Event Slicing Results</h5>
                    <p><strong>Target PID:</strong> ${data.target_pid}</p>
                    <p><strong>Analysis Type:</strong> ${data.parameters.asynchronous ? 'Asynchronous' : 'Synchronous'}</p>
                </div>
            </div>
        </div>
        
        <div class="row mb-4">
            <div class="col-md-4">
                <div class="card text-center">
                    <div class="card-body">
                        <h3 class="text-info">${data.original_events_count.toLocaleString()}</h3>
                        <small class="text-muted">Original Events</small>
                    </div>
                </div>
            </div>
            <div class="col-md-4">
                <div class="card text-center">
                    <div class="card-body">
                        <h3 class="text-success">${data.sliced_events_count.toLocaleString()}</h3>
                        <small class="text-muted">Relevant Events</small>
                    </div>
                </div>
            </div>
            <div class="col-md-4">
                <div class="card text-center">
                    <div class="card-body">
                        <h3 class="text-warning">${reductionPercentage}%</h3>
                        <small class="text-muted">Reduction</small>
                    </div>
                </div>
            </div>
        </div>
    `;
    
    if (data.sliced_events && data.sliced_events.length > 0) {
        html += `
            <div class="row">
                <div class="col-md-12">
                    <div class="card">
                        <div class="card-header">
                            <h5><i class="fas fa-list"></i> Relevant Events (First ${Math.min(data.sliced_events.length, 1000)})</h5>
                        </div>
                        <div class="card-body">
                            <div class="table-responsive" style="max-height: 400px;">
                                <table class="table table-sm table-striped">
                                    <thead class="sticky-top bg-white">
                                        <tr>
                                            <th>Event</th>
                                            <th>Pathname</th>
                                            <th>Details</th>
                                        </tr>
                                    </thead>
                                    <tbody>
        `;
        
        data.sliced_events.slice(0, 100).forEach(event => {
            const pathname = event.details?.pathname || '-';
            const detailsText = JSON.stringify(event.details || {}).substring(0, 100) + '...';
            
            html += `
                <tr>
                    <td><code>${event.event}</code></td>
                    <td><small>${pathname}</small></td>
                    <td><small class="text-muted">${detailsText}</small></td>
                </tr>
            `;
        });
        
        if (data.sliced_events.length > 100) {
            html += `<tr><td colspan="3" class="text-muted text-center">... and ${data.sliced_events.length - 100} more events</td></tr>`;
        }
        
        html += `
                                    </tbody>
                                </table>
                            </div>
                        </div>
                    </div>
                </div>
            </div>
        `;
    }
    
    container.html(html);
}

function showComprehensiveError(error) {
    $('#comprehensive-error').html(`<strong>Error:</strong> ${error}`).show();
}

function exportDeveloperAnalysis(format) {
    const windowSize = $('#window-size').val() || 5000;
    const overlap = $('#overlap-size').val() || 1000;
    const asynchronous = $('#asynchronous-analysis').val() || 'true';
    const targetPid = $('#analysis-target-pid').val() || $('#pid-filter').val();
    
    // Use the comprehensive analysis export endpoint with developer parameters
    exportAnalysis(format);
    
    showToast('Developer Export', `Exporting comprehensive analysis in ${format.toUpperCase()} format`, 'info');
}

// Export functionality
function exportEvents(format) {
    const pid = $('#pid-filter').val();
    const device = $('#device-filter').val();
    
    // Build parameters
    let params = [];
    params.push(`format=${format}`);
    if (pid) params.push(`pid=${pid}`);
    if (device) params.push(`device=${device}`);
    
    // Ask for limit (optional)
    const limit = prompt('Enter maximum number of events to export (leave empty for all):');
    if (limit && !isNaN(limit) && parseInt(limit) > 0) {
        params.push(`limit=${parseInt(limit)}`);
    }
    
    const url = `/api/export/events?${params.join('&')}`;
    
    // Create a temporary link and click it to download
    const link = document.createElement('a');
    link.href = url;
    link.download = ''; // Browser will use the filename from Content-Disposition header
    document.body.appendChild(link);
    link.click();
    document.body.removeChild(link);
    
    // Show success message
    showToast('Export started', `Downloading events in ${format.toUpperCase()} format...`, 'success');
}

function exportAnalysis(format) {
    const pid = $('#analysis-target-pid').val() || $('#pid-filter').val();
    const windowSize = $('#window-size').val() || 5000;
    const overlap = $('#overlap-size').val() || 1000;
    const asynchronous = $('#asynchronous-analysis').val() || 'true';
    
    // Build parameters
    let params = [];
    params.push(`format=${format}`);
    if (pid) params.push(`pid=${pid}`);
    params.push(`window_size=${windowSize}`);
    params.push(`overlap=${overlap}`);
    params.push(`asynchronous=${asynchronous}`);
    
    const url = `/api/export/analysis?${params.join('&')}`;
    
    // Show loading message
    showToast('Export started', 'Performing analysis and preparing export...', 'info');
    
    // Create a temporary link and click it to download
    const link = document.createElement('a');
    link.href = url;
    link.download = ''; // Browser will use the filename from Content-Disposition header
    document.body.appendChild(link);
    link.click();
    document.body.removeChild(link);
    
    // Show success message after a delay
    setTimeout(() => {
        showToast('Export complete', `Analysis exported in ${format.toUpperCase()} format`, 'success');
    }, 1000);
}

// Toast notification helper
function showToast(title, message, type = 'info') {
    // Create toast HTML
    const toastId = 'toast-' + Date.now();
    const bgClass = type === 'success' ? 'bg-success' : type === 'error' ? 'bg-danger' : 'bg-info';
    
    const toastHtml = `
        <div id="${toastId}" class="toast align-items-center text-white ${bgClass} border-0" role="alert">
            <div class="d-flex">
                <div class="toast-body">
                    <strong>${title}</strong><br>
                    ${message}
                </div>
                <button type="button" class="btn-close btn-close-white me-2 m-auto" data-bs-dismiss="toast"></button>
            </div>
        </div>
    `;
    
    // Add to page if toast container doesn't exist
    if (!document.getElementById('toast-container')) {
        const container = document.createElement('div');
        container.id = 'toast-container';
        container.className = 'toast-container position-fixed top-0 end-0 p-3';
        container.style.zIndex = '9999';
        document.body.appendChild(container);
    }
    
    // Add toast to container
    const container = document.getElementById('toast-container');
    container.innerHTML += toastHtml;
    
    // Show toast
    const toastElement = document.getElementById(toastId);
    const toast = new bootstrap.Toast(toastElement, {
        autohide: true,
        delay: type === 'error' ? 5000 : 3000
    });
    toast.show();
    
    // Remove from DOM after hiding
    toastElement.addEventListener('hidden.bs.toast', () => {
        toastElement.remove();
    });
}<|MERGE_RESOLUTION|>--- conflicted
+++ resolved
@@ -7,7 +7,7 @@
 // DOM ready
 $(document).ready(function() {
     updateAppStatus('loading', 'Loading...');
-    
+
     // Load configuration first, then data
     loadConfiguration().then(function() {
         updateAppStatus('success', 'Ready');
@@ -25,7 +25,6 @@
     });
 });
 
-<<<<<<< HEAD
 // Update app status indicator
 function updateAppStatus(type, message) {
     const statusEl = $('#app-status');
@@ -45,7 +44,8 @@
     statusEl.removeClass('bg-success bg-warning bg-danger bg-info')
            .addClass(classMap[type] || 'bg-secondary');
     statusEl.html(`<i class="${iconMap[type] || 'fas fa-question'}"></i> ${message}`);
-=======
+}
+
 // Check if there's a preloaded file and update the file input
 function checkForPreloadedFile() {
     $.getJSON('/api/preloaded-file', function(data) {
@@ -72,7 +72,6 @@
     }).fail(function(error) {
         console.error('Failed to check for preloaded file:', error);
     });
->>>>>>> 97f9e97d
 }
 
 // Load app configuration from server
@@ -110,15 +109,15 @@
     $('#zoom-in').click(zoomIn);
     $('#zoom-out').click(zoomOut);
     $('#reset-zoom').click(resetZoom);
-    
+
     // Upload functionality
     $('#trace-file-input').change(handleFileSelection);
     $('#upload-btn').click(handleUpload);
-    
+
     // Advanced analytics
     $('#load-analytics-btn').click(loadAdvancedAnalytics);
     $('#apply-analytics-config').click(loadAdvancedAnalyticsWithConfig);
-    
+
 }
 
 // Load all data based on current filters
@@ -141,7 +140,7 @@
         // Load charts
         loadDevicePieChart(pid);
         loadEventPieChart(pid, device);
-        
+
         // Auto-load advanced analytics
         loadAdvancedAnalytics();
     } catch (error) {
@@ -169,7 +168,7 @@
         // Also get event stats for more comprehensive summary
         let eventUrl = '/api/event_stats';
         if (params.length > 0) eventUrl += '?' + params.join('&');
-        
+
         $.getJSON(eventUrl, function(eventData) {
             const summaryData = calculateSummaryFromData(deviceData, eventData);
             renderStatsSummary(summaryData);
@@ -192,17 +191,17 @@
 function calculateSummaryFromData(deviceData, eventData) {
     const totalDevices = deviceData.length;
     const totalEvents = eventData.reduce((sum, item) => sum + item.count, 0);
-    
+
     // Find most used event type
     const mostUsedEvent = eventData.length > 0 ? eventData[0] : { event: 'none', count: 0 };
-    
+
     // Get top devices (limit based on config)
     const topN = appConfig.top_devices || 5;
     const topDevices = deviceData.slice(0, topN).map(d => ({
         device: d.device,
         count: d.count
     }));
-    
+
     return {
         totalEvents: totalEvents,
         totalEventTypes: eventData.length,
@@ -227,8 +226,8 @@
         value: device.count
     }));
 
-    createBarChart('top-devices-chart-container', chartData, 
-                  `Top ${appConfig.top_devices || 5} Devices by Usage`, 
+    createBarChart('top-devices-chart-container', chartData,
+                  `Top ${appConfig.top_devices || 5} Devices by Usage`,
                   'Device ID', 'Count');
 }
 
@@ -487,12 +486,12 @@
 
 function renderDeviceStats(data) {
     const tableBody = $('#device-stats-table tbody');
-    
+
     if (tableBody.length === 0) {
         console.error('Device stats table body not found!');
         return;
     }
-    
+
     tableBody.empty();
 
     if (!data || !Array.isArray(data) || data.length === 0) {
@@ -538,12 +537,12 @@
 
 function renderEventStats(data) {
     const tableBody = $('#event-stats-table tbody');
-    
+
     if (tableBody.length === 0) {
         console.error('Event stats table body not found!');
         return;
     }
-    
+
     tableBody.empty();
 
     if (!data || !Array.isArray(data) || data.length === 0) {
@@ -642,21 +641,21 @@
 function handleFileSelection() {
     const fileInput = $('#trace-file-input')[0];
     const uploadBtn = $('#upload-btn');
-    
+
     // Remove any existing preloaded file label when user selects a new file
     $('.preloaded-file-label').remove();
-    
+
     if (fileInput.files.length > 0) {
         const file = fileInput.files[0];
         if (file.name.endsWith('.trace')) {
             uploadBtn.prop('disabled', false);
             hideUploadResult();
-            
+
             // Add a label showing the selected file name
             const fileInputContainer = $(fileInput).parent();
             fileInputContainer.append(
                 `<div class="preloaded-file-label mt-2 text-success">
-                    <i class="fas fa-check-circle"></i> 
+                    <i class="fas fa-check-circle"></i>
                     Selected file: <strong>${file.name}</strong>
                 </div>`
             );
@@ -666,7 +665,7 @@
         }
     } else {
         uploadBtn.prop('disabled', true);
-        
+
         // Check if there's a preloaded file and restore that information
         checkForPreloadedFile();
     }
@@ -674,20 +673,20 @@
 
 function handleUpload() {
     const fileInput = $('#trace-file-input')[0];
-    
+
     if (fileInput.files.length === 0) {
         showUploadError('Please select a file');
         return;
     }
-    
+
     const file = fileInput.files[0];
     const formData = new FormData();
     formData.append('trace_file', file);
-    
+
     // Show progress
     showUploadProgress();
     $('#upload-btn').prop('disabled', true);
-    
+
     // Upload file
     $.ajax({
         url: '/api/upload',
@@ -717,7 +716,7 @@
             .done(function(data) {
                 updateProgressBar(data.progress);
                 updateProgressStatus(data.status);
-                
+
                 if (data.completed) {
                     if (data.error) {
                         showUploadError(data.error);
@@ -741,7 +740,7 @@
                 resetUploadUI();
             });
     };
-    
+
     checkProgress();
 }
 
@@ -793,7 +792,7 @@
     $('#upload-btn').prop('disabled', true);
     $('#trace-file-input').val('');
     $('.preloaded-file-label').remove();
-    
+
     // Check if there's a preloaded file and restore that information
     checkForPreloadedFile();
 }
@@ -803,13 +802,13 @@
     const pid = $('#pid-filter').val();
     let url = '/api/advanced-analytics';
     if (pid) url += `?pid=${pid}`;
-    
+
     // Show loading
     $('#analytics-loading').show();
     $('#analytics-content').hide();
     $('#analytics-error').hide();
     $('#load-analytics-btn').prop('disabled', true);
-    
+
     $.getJSON(url, function(data) {
         if (data.error) {
             showAnalyticsError(data.error);
@@ -827,17 +826,17 @@
 
 function renderAdvancedAnalytics(data) {
     $('#analytics-content').show();
-    
+
     try {
         // Render summary cards
         renderAnalyticsSummary(data);
-        
+
         // Render charts
         renderAnalyticsCharts(data.charts);
-        
+
         // Render detailed insights
         renderDetailedInsights(data);
-        
+
         showToast('Analysis Complete', 'Advanced analytics loaded successfully', 'success');
     } catch (error) {
         console.error('Error rendering analytics:', error);
@@ -848,7 +847,7 @@
 function renderAnalyticsSummary(data) {
     const summaryContainer = $('#analytics-summary');
     summaryContainer.empty();
-    
+
     // Create summary cards
     const summaryCards = [
         {
@@ -883,13 +882,13 @@
         },
         {
             title: 'Events/Second',
-            value: data.temporal_patterns?.events_per_second ? 
+            value: data.temporal_patterns?.events_per_second ?
                    data.temporal_patterns.events_per_second.toFixed(2) : 'N/A',
             icon: 'fas fa-tachometer-alt',
             color: 'danger'
         }
     ];
-    
+
     summaryCards.forEach(card => {
         summaryContainer.append(`
             <div class="col-md-2 mb-3">
@@ -907,32 +906,32 @@
 
 function renderAnalyticsCharts(charts) {
     if (!charts) return;
-    
+
     // Render each chart
     if (charts.behavior_timeline) {
         $('#behavior-timeline-chart').html(`<img src="${charts.behavior_timeline}" class="img-fluid" alt="High-Level Behavior Timeline">`);
     } else {
         $('#behavior-timeline-chart').html('<div class="alert alert-info">No behavior timeline data available</div>');
     }
-    
+
     if (charts.category_distribution) {
         $('#category-chart').html(`<img src="${charts.category_distribution}" class="img-fluid" alt="Category Distribution">`);
     } else {
         $('#category-chart').html('<div class="alert alert-info">No category data available</div>');
     }
-    
+
     if (charts.device_usage) {
         $('#device-usage-chart').html(`<img src="${charts.device_usage}" class="img-fluid" alt="Device Usage">`);
     } else {
         $('#device-usage-chart').html('<div class="alert alert-info">No device usage data available</div>');
     }
-    
+
     if (charts.process_activity) {
         $('#process-activity-chart').html(`<img src="${charts.process_activity}" class="img-fluid" alt="Process Activity">`);
     } else {
         $('#process-activity-chart').html('<div class="alert alert-info">No process activity data available</div>');
     }
-    
+
     if (charts.network_activity) {
         $('#network-chart').html(`<img src="${charts.network_activity}" class="img-fluid" alt="Network Activity">`);
     } else {
@@ -943,20 +942,20 @@
 function renderDetailedInsights(data) {
     const insightsContainer = $('#detailed-insights');
     insightsContainer.empty();
-    
+
     if (!data.detailed_insights || Object.keys(data.detailed_insights).length === 0) {
         insightsContainer.html('<div class="alert alert-info">No detailed insights available</div>');
         return;
     }
-    
+
     let insights = '<div class="accordion" id="insightsAccordion">';
-    
+
     // Render insights from backend
     Object.entries(data.detailed_insights).forEach(([key, insightData]) => {
-        insights += createInsightSection(key, insightData.title, 
+        insights += createInsightSection(key, insightData.title,
             generateInsightContent(insightData.insights));
     });
-    
+
     insights += '</div>';
     insightsContainer.html(insights);
 }
@@ -965,7 +964,7 @@
     if (!insights || insights.length === 0) {
         return '<div class="alert alert-info">No insights available</div>';
     }
-    
+
     let content = '<ul class="list-group list-group-flush">';
     insights.forEach(insight => {
         content += `<li class="list-group-item">${insight.icon} ${insight.text}</li>`;
@@ -978,7 +977,7 @@
     return `
         <div class="accordion-item">
             <h2 class="accordion-header">
-                <button class="accordion-button collapsed" type="button" data-bs-toggle="collapse" 
+                <button class="accordion-button collapsed" type="button" data-bs-toggle="collapse"
                         data-bs-target="#collapse${id}" aria-expanded="false">
                     ${title}
                 </button>
@@ -1042,409 +1041,6 @@
     });
 }
 
-// Comprehensive Analysis functionality
-function runComprehensiveAnalysis() {
-    const windowSize = $('#window-size').val();
-    const overlap = $('#overlap-size').val();
-    const asynchronous = $('#asynchronous-analysis').val();
-    const targetPid = $('#analysis-target-pid').val();
-    
-    // Validation
-    if (parseInt(overlap) >= parseInt(windowSize)) {
-        showToast('Parameter Error', 'Overlap must be less than window size', 'error');
-        return;
-    }
-    
-    updateAppStatus('loading', 'Running Analysis...');
-    
-    // Show loading
-    $('#comprehensive-loading').show();
-    $('#comprehensive-error').hide();
-    $('#comprehensive-analysis-btn').prop('disabled', true);
-    
-    // Build parameters
-    let params = [];
-    if (targetPid) params.push(`pid=${targetPid}`);
-    if (windowSize) params.push(`window_size=${windowSize}`);
-    if (overlap) params.push(`overlap=${overlap}`);
-    params.push(`asynchronous=${asynchronous}`);
-    
-    const url = `/api/comprehensive-analysis?${params.join('&')}`;
-    
-    $.getJSON(url, function(data) {
-        if (data.error) {
-            showComprehensiveError(data.error);
-        } else {
-            renderComprehensiveResults(data);
-        }
-    }).fail(function(jqXHR) {
-        const errorMsg = jqXHR.responseJSON?.error || 'Failed to run comprehensive analysis';
-        showComprehensiveError(errorMsg);
-    }).always(function() {
-        $('#comprehensive-loading').hide();
-        $('#comprehensive-analysis-btn').prop('disabled', false);
-        updateAppStatus('success', 'Ready');
-    });
-    
-    // Also load API instances and event slicing in parallel
-    loadApiInstances(targetPid);
-    loadEventSlicing(targetPid, asynchronous);
-}
-
-function renderComprehensiveResults(data) {
-    // Render comprehensive statistics
-    const statsContainer = $('#comprehensive-stats-content');
-    statsContainer.html(generateComprehensiveStatsHTML(data));
-}
-
-function generateComprehensiveStatsHTML(data) {
-    const stats = data.comprehensive_stats;
-    const params = data.parameters;
-    
-    let html = `
-        <div class="row mb-4">
-            <div class="col-md-12">
-                <div class="alert alert-success">
-                    <h5><i class="fas fa-check-circle"></i> Analysis Complete</h5>
-                    <p><strong>Target PID:</strong> ${data.target_pid}</p>
-                    <p><strong>Parameters:</strong> Window Size: ${params.window_size}, Overlap: ${params.overlap}, Type: ${params.asynchronous ? 'Asynchronous' : 'Synchronous'}</p>
-                </div>
-            </div>
-        </div>
-        
-        <div class="row mb-4">
-            <div class="col-md-3">
-                <div class="card text-center">
-                    <div class="card-body">
-                        <h3 class="text-primary">${stats.total_windows}</h3>
-                        <small class="text-muted">Analysis Windows</small>
-                    </div>
-                </div>
-            </div>
-            <div class="col-md-3">
-                <div class="card text-center">
-                    <div class="card-body">
-                        <h3 class="text-success">${stats.events_processed.toLocaleString()}</h3>
-                        <small class="text-muted">Events Processed</small>
-                    </div>
-                </div>
-            </div>
-            <div class="col-md-3">
-                <div class="card text-center">
-                    <div class="card-body">
-                        <h3 class="text-info">${stats.total_devices}</h3>
-                        <small class="text-muted">Unique Devices</small>
-                    </div>
-                </div>
-            </div>
-            <div class="col-md-3">
-                <div class="card text-center">
-                    <div class="card-body">
-                        <h3 class="text-warning">${stats.total_categories}</h3>
-                        <small class="text-muted">Device Categories</small>
-                    </div>
-                </div>
-            </div>
-        </div>
-    `;
-    
-    if (stats.most_used_category && stats.most_used_category.name) {
-        html += `
-            <div class="row mb-4">
-                <div class="col-md-12">
-                    <div class="card">
-                        <div class="card-header">
-                            <h5><i class="fas fa-trophy"></i> Most Used Category</h5>
-                        </div>
-                        <div class="card-body">
-                            <h4 class="text-primary">${stats.most_used_category.name}</h4>
-                            <p>Used in <strong>${stats.most_used_category.count}</strong> analysis windows</p>
-                        </div>
-                    </div>
-                </div>
-            </div>
-        `;
-    }
-    
-    if (stats.top_devices && stats.top_devices.length > 0) {
-        html += `
-            <div class="row mb-4">
-                <div class="col-md-12">
-                    <div class="card">
-                        <div class="card-header">
-                            <h5><i class="fas fa-list"></i> Top Devices</h5>
-                        </div>
-                        <div class="card-body">
-                            <div class="table-responsive">
-                                <table class="table table-striped">
-                                    <thead>
-                                        <tr>
-                                            <th>Device ID</th>
-                                            <th>Windows</th>
-                                            <th>Usage</th>
-                                        </tr>
-                                    </thead>
-                                    <tbody>
-        `;
-        
-        stats.top_devices.slice(0, 10).forEach(([device, count]) => {
-            const percentage = ((count / stats.total_windows) * 100).toFixed(1);
-            html += `
-                <tr>
-                    <td><code>${device}</code></td>
-                    <td><span class="badge bg-primary">${count}</span></td>
-                    <td>
-                        <div class="progress" style="width: 100px;">
-                            <div class="progress-bar" style="width: ${percentage}%"></div>
-                        </div>
-                        <small>${percentage}%</small>
-                    </td>
-                </tr>
-            `;
-        });
-        
-        html += `
-                                    </tbody>
-                                </table>
-                            </div>
-                        </div>
-                    </div>
-                </div>
-            </div>
-        `;
-    }
-    
-    return html;
-}
-
-function loadApiInstances(targetPid) {
-    let url = '/api/api-instances';
-    if (targetPid) url += `?pid=${targetPid}`;
-    
-    $.getJSON(url, function(data) {
-        if (data.error) {
-            $('#api-instances-content').html(`<div class="alert alert-danger">Error: ${data.error}</div>`);
-        } else {
-            renderApiInstances(data);
-        }
-    }).fail(function(jqXHR) {
-        const errorMsg = jqXHR.responseJSON?.error || 'Failed to load API instances';
-        $('#api-instances-content').html(`<div class="alert alert-danger">Error: ${errorMsg}</div>`);
-    });
-}
-
-function renderApiInstances(data) {
-    const container = $('#api-instances-content');
-    
-    if (!data.api_instances || Object.keys(data.api_instances).length === 0) {
-        container.html('<div class="alert alert-info">No API instances found</div>');
-        return;
-    }
-    
-    let html = `
-        <div class="row mb-3">
-            <div class="col-md-12">
-                <div class="alert alert-info">
-                    <strong>Target PID:</strong> ${data.target_pid || 'All'}<br>
-                    <strong>API Types Found:</strong> ${Object.keys(data.api_instances).length}<br>
-                    <strong>Relevant APIs:</strong> ${data.relevant_apis.length}
-                </div>
-            </div>
-        </div>
-        
-        <div class="accordion" id="apiInstancesAccordion">
-    `;
-    
-    Object.entries(data.api_instances).forEach(([apiCode, instances], index) => {
-        const isRelevant = data.relevant_apis.includes(parseInt(apiCode));
-        const badgeClass = isRelevant ? 'bg-success' : 'bg-secondary';
-        
-        html += `
-            <div class="accordion-item">
-                <h2 class="accordion-header">
-                    <button class="accordion-button collapsed" type="button" data-bs-toggle="collapse" 
-                            data-bs-target="#apiCollapse${index}" aria-expanded="false">
-                        API ${apiCode} <span class="badge ${badgeClass} ms-2">${instances.length} instances</span>
-                        ${isRelevant ? '<i class="fas fa-star text-warning ms-2" title="Relevant to target PID"></i>' : ''}
-                    </button>
-                </h2>
-                <div id="apiCollapse${index}" class="accordion-collapse collapse" data-bs-parent="#apiInstancesAccordion">
-                    <div class="accordion-body">
-                        <p><strong>Total Instances:</strong> ${instances.length}</p>
-                        <div class="table-responsive">
-                            <table class="table table-sm">
-                                <thead>
-                                    <tr>
-                                        <th>Instance</th>
-                                        <th>Start Index</th>
-                                        <th>End Index</th>
-                                        <th>Duration</th>
-                                    </tr>
-                                </thead>
-                                <tbody>
-        `;
-        
-        instances.slice(0, 20).forEach((instance, idx) => {
-            const duration = instance[1] - instance[0];
-            html += `
-                <tr>
-                    <td>${idx + 1}</td>
-                    <td><code>${instance[0]}</code></td>
-                    <td><code>${instance[1]}</code></td>
-                    <td><span class="badge bg-info">${duration} events</span></td>
-                </tr>
-            `;
-        });
-        
-        if (instances.length > 20) {
-            html += `<tr><td colspan="4" class="text-muted text-center">... and ${instances.length - 20} more instances</td></tr>`;
-        }
-        
-        html += `
-                                </tbody>
-                            </table>
-                        </div>
-                    </div>
-                </div>
-            </div>
-        `;
-    });
-    
-    html += '</div>';
-    container.html(html);
-}
-
-function loadEventSlicing(targetPid, asynchronous) {
-    if (!targetPid) {
-        $('#event-slicing-content').html('<div class="alert alert-warning">Please select a target PID for event slicing</div>');
-        return;
-    }
-    
-    const url = `/api/event-slicing?pid=${targetPid}&asynchronous=${asynchronous}`;
-    
-    $.getJSON(url, function(data) {
-        if (data.error) {
-            $('#event-slicing-content').html(`<div class="alert alert-danger">Error: ${data.error}</div>`);
-        } else {
-            renderEventSlicing(data);
-        }
-    }).fail(function(jqXHR) {
-        const errorMsg = jqXHR.responseJSON?.error || 'Failed to load event slicing';
-        $('#event-slicing-content').html(`<div class="alert alert-danger">Error: ${errorMsg}</div>`);
-    });
-}
-
-function renderEventSlicing(data) {
-    const container = $('#event-slicing-content');
-    const reductionPercentage = ((1 - data.sliced_events_count / data.original_events_count) * 100).toFixed(1);
-    
-    let html = `
-        <div class="row mb-3">
-            <div class="col-md-12">
-                <div class="alert alert-success">
-                    <h5><i class="fas fa-cut"></i> Event Slicing Results</h5>
-                    <p><strong>Target PID:</strong> ${data.target_pid}</p>
-                    <p><strong>Analysis Type:</strong> ${data.parameters.asynchronous ? 'Asynchronous' : 'Synchronous'}</p>
-                </div>
-            </div>
-        </div>
-        
-        <div class="row mb-4">
-            <div class="col-md-4">
-                <div class="card text-center">
-                    <div class="card-body">
-                        <h3 class="text-info">${data.original_events_count.toLocaleString()}</h3>
-                        <small class="text-muted">Original Events</small>
-                    </div>
-                </div>
-            </div>
-            <div class="col-md-4">
-                <div class="card text-center">
-                    <div class="card-body">
-                        <h3 class="text-success">${data.sliced_events_count.toLocaleString()}</h3>
-                        <small class="text-muted">Relevant Events</small>
-                    </div>
-                </div>
-            </div>
-            <div class="col-md-4">
-                <div class="card text-center">
-                    <div class="card-body">
-                        <h3 class="text-warning">${reductionPercentage}%</h3>
-                        <small class="text-muted">Reduction</small>
-                    </div>
-                </div>
-            </div>
-        </div>
-    `;
-    
-    if (data.sliced_events && data.sliced_events.length > 0) {
-        html += `
-            <div class="row">
-                <div class="col-md-12">
-                    <div class="card">
-                        <div class="card-header">
-                            <h5><i class="fas fa-list"></i> Relevant Events (First ${Math.min(data.sliced_events.length, 1000)})</h5>
-                        </div>
-                        <div class="card-body">
-                            <div class="table-responsive" style="max-height: 400px;">
-                                <table class="table table-sm table-striped">
-                                    <thead class="sticky-top bg-white">
-                                        <tr>
-                                            <th>Event</th>
-                                            <th>Pathname</th>
-                                            <th>Details</th>
-                                        </tr>
-                                    </thead>
-                                    <tbody>
-        `;
-        
-        data.sliced_events.slice(0, 100).forEach(event => {
-            const pathname = event.details?.pathname || '-';
-            const detailsText = JSON.stringify(event.details || {}).substring(0, 100) + '...';
-            
-            html += `
-                <tr>
-                    <td><code>${event.event}</code></td>
-                    <td><small>${pathname}</small></td>
-                    <td><small class="text-muted">${detailsText}</small></td>
-                </tr>
-            `;
-        });
-        
-        if (data.sliced_events.length > 100) {
-            html += `<tr><td colspan="3" class="text-muted text-center">... and ${data.sliced_events.length - 100} more events</td></tr>`;
-        }
-        
-        html += `
-                                    </tbody>
-                                </table>
-                            </div>
-                        </div>
-                    </div>
-                </div>
-            </div>
-        `;
-    }
-    
-    container.html(html);
-}
-
-function showComprehensiveError(error) {
-    $('#comprehensive-error').html(`<strong>Error:</strong> ${error}`).show();
-}
-
-function exportDeveloperAnalysis(format) {
-    const windowSize = $('#window-size').val() || 5000;
-    const overlap = $('#overlap-size').val() || 1000;
-    const asynchronous = $('#asynchronous-analysis').val() || 'true';
-    const targetPid = $('#analysis-target-pid').val() || $('#pid-filter').val();
-    
-    // Use the comprehensive analysis export endpoint with developer parameters
-    exportAnalysis(format);
-    
-    showToast('Developer Export', `Exporting comprehensive analysis in ${format.toUpperCase()} format`, 'info');
-}
-
 // Export functionality
 function exportEvents(format) {
     const pid = $('#pid-filter').val();
